/*
 * libfreelan - A C++ library to establish peer-to-peer virtual private
 * networks.
 * Copyright (C) 2010-2011 Julien KAUFFMANN <julien.kauffmann@freelan.org>
 *
 * This file is part of libfreelan.
 *
 * libfreelan is free software; you can redistribute it and/or modify it
 * under the terms of the GNU General Public License as
 * published by the Free Software Foundation; either version 3 of
 * the License, or (at your option) any later version.
 *
 * libfreelan is distributed in the hope that it will be useful, but
 * WITHOUT ANY WARRANTY; without even the implied warranty of
 * MERCHANTABILITY or FITNESS FOR A PARTICULAR PURPOSE. See the GNU
 * General Public License for more details.
 *
 * You should have received a copy of the GNU General Public
 * License along with this program. If not, see
 * <http://www.gnu.org/licenses/>.
 *
 * In addition, as a special exception, the copyright holders give
 * permission to link the code of portions of this program with the
 * OpenSSL library under certain conditions as described in each
 * individual source file, and distribute linked combinations
 * including the two.
 * You must obey the GNU General Public License in all respects
 * for all of the code used other than OpenSSL.  If you modify
 * file(s) with this exception, you may extend this exception to your
 * version of the file(s), but you are not obligated to do so.  If you
 * do not wish to do so, delete this exception statement from your
 * version.  If you delete this exception statement from all source
 * files in the program, then also delete it here.
 *
 * If you intend to use libfreelan in a commercial software, please
 * contact me : we may arrange this for a small fee or no fee at all,
 * depending on the nature of your project.
 */

/**
 * \file endpoint.hpp
 * \author Julien KAUFFMANN <julien.kauffmann@freelan.org>
 * \brief An endpoint type.
 */

#ifndef FREELAN_ENDPOINT_HPP
#define FREELAN_ENDPOINT_HPP

#include <iostream>

#include <boost/asio.hpp>
#include <boost/variant.hpp>
#include <boost/function.hpp>

#include "hostname_endpoint.hpp"
#include "ip_endpoint.hpp"

namespace freelan
{
	/**
	 * \brief The endpoint type.
	 */
	typedef boost::variant<hostname_endpoint, ipv4_endpoint, ipv6_endpoint> endpoint;

	/**
	 * \brief A visitor that resolves endpoints.
	 */
	class endpoint_resolve_visitor : public boost::static_visitor<boost::asio::ip::udp::endpoint>
	{
		public:

			/**
			 * \brief The resolver type.
			 */
			typedef boost::asio::ip::udp::resolver resolver;

			/**
			 * \brief Create a new endpoint_resolve_visitor.
<<<<<<< HEAD
			 * \param _resolver The resolver to use.
=======
			 * \param default_resolver The resolver to use.
>>>>>>> 0f9f6b0c
			 * \param protocol The protocol to use.
			 * \param flags The flags to use for the resolution.
			 * \param default_service The default service to use.
			 */
<<<<<<< HEAD
			endpoint_resolve_visitor(resolver& _resolver, resolver::query::protocol_type protocol, resolver::query::flags flags, const std::string& default_service) :
				m_resolver(_resolver),
=======
			endpoint_resolve_visitor(resolver& default_resolver, resolver::query::protocol_type protocol, resolver::query::flags flags, const std::string& default_service) :
				m_resolver(default_resolver),
>>>>>>> 0f9f6b0c
				m_protocol(protocol),
				m_flags(flags),
				m_default_service(default_service)
			{
			}


			/**
			 * \brief Resolve the specified endpoint.
			 * \tparam T The type of the endpoint.
			 * \param ep The endpoint.
			 * \return The resolved endpoint.
			 */
			template <typename T>
			result_type operator()(const T& ep) const
			{
				return resolve(ep, m_resolver, m_protocol, m_flags, m_default_service);
			}

		private:

			resolver& m_resolver;
			resolver::query::protocol_type m_protocol;
			resolver::query::flags m_flags;
			std::string m_default_service;
	};

	/**
	 * \brief A visitor that resolves endpoints asynchronously.
	 */
	class endpoint_async_resolve_visitor : public boost::static_visitor<>
	{
		public:

			/**
			 * \brief The resolver type.
			 */
			typedef boost::asio::ip::udp::resolver resolver;

			/**
			 * \brief The handler type.
			 */
			typedef boost::function<void (const boost::system::error_code&, resolver::iterator)> handler;

			/**
			 * \brief Create a new endpoint_async_resolve_visitor.
<<<<<<< HEAD
			 * \param _resolver The resolver to use.
=======
			 * \param default_resolver The resolver to use.
>>>>>>> 0f9f6b0c
			 * \param protocol The protocol to use.
			 * \param flags The flags to use for the resolution.
			 * \param default_service The default service to use.
			 * \param default_handler The handler to use.
			 */
<<<<<<< HEAD
			endpoint_async_resolve_visitor(resolver& _resolver, resolver::query::protocol_type protocol, resolver::query::flags flags, const std::string& default_service, handler _handler) :
				m_resolver(_resolver),
				m_protocol(protocol),
				m_flags(flags),
				m_default_service(default_service),
				m_handler(_handler)
=======
			endpoint_async_resolve_visitor(resolver& default_resolver, resolver::query::protocol_type protocol, resolver::query::flags flags, const std::string& default_service, handler default_handler) :
				m_resolver(default_resolver),
				m_protocol(protocol),
				m_flags(flags),
				m_default_service(default_service),
				m_handler(default_handler)
>>>>>>> 0f9f6b0c
			{
			}

			/**
			 * \brief Resolve the specified endpoint.
			 * \tparam T The type of the endpoint.
			 * \param ep The endpoint.
			 * \return The resolved endpoint.
			 */
			template <typename T>
			void operator()(const T& ep) const
			{
				return async_resolve(ep, m_resolver, m_protocol, m_flags, m_default_service, m_handler);
			}

		private:

			resolver& m_resolver;
			resolver::query::protocol_type m_protocol;
			resolver::query::flags m_flags;
			std::string m_default_service;
			handler m_handler;
	};

	/**
	 * \brief A visitor that write endpoints to output streams.
	 */
	class endpoint_output_visitor : public boost::static_visitor<std::ostream&>
	{
		public:

			/**
			 * \brief Create a new endpoint_output_visitor.
			 * \param os The output stream.
			 */
			endpoint_output_visitor(result_type os) : m_os(os) {}

			/**
			 * \brief Write the specified endpoint.
			 * \tparam T The type of the endpoint.
			 * \param ep The endpoint.
			 * \return os.
			 */
			template <typename T>
			result_type operator()(const T& ep) const
			{
				return m_os << ep;
			}

		private:

			result_type m_os;
	};

	/**
	 * \brief Write an endpoint to an output stream.
	 * \param os The output stream.
	 * \param value The value.
	 * \return os.
	 */
	inline std::ostream& operator<<(std::ostream& os, const endpoint& value)
	{
		return boost::apply_visitor(endpoint_output_visitor(os), value);
	}

	/**
	 * \brief Read an endpoint from an input stream.
	 * \param is The input stream.
	 * \param value The value.
	 * \return is.
	 */
	std::istream& operator>>(std::istream& is, endpoint& value);

	/**
	 * \brief Compare two endpoints.
	 * \param lhs The left argument.
	 * \param rhs The right argument.
	 * \return true if the two endpoints are different.
	 */
	inline bool operator!=(const endpoint& lhs, const endpoint& rhs)
	{
		return !(lhs == rhs);
	}
}

#endif /* FREELAN_ENDPOINT_HPP */
<|MERGE_RESOLUTION|>--- conflicted
+++ resolved
@@ -76,22 +76,13 @@
 
 			/**
 			 * \brief Create a new endpoint_resolve_visitor.
-<<<<<<< HEAD
 			 * \param _resolver The resolver to use.
-=======
-			 * \param default_resolver The resolver to use.
->>>>>>> 0f9f6b0c
 			 * \param protocol The protocol to use.
 			 * \param flags The flags to use for the resolution.
 			 * \param default_service The default service to use.
 			 */
-<<<<<<< HEAD
 			endpoint_resolve_visitor(resolver& _resolver, resolver::query::protocol_type protocol, resolver::query::flags flags, const std::string& default_service) :
 				m_resolver(_resolver),
-=======
-			endpoint_resolve_visitor(resolver& default_resolver, resolver::query::protocol_type protocol, resolver::query::flags flags, const std::string& default_service) :
-				m_resolver(default_resolver),
->>>>>>> 0f9f6b0c
 				m_protocol(protocol),
 				m_flags(flags),
 				m_default_service(default_service)
@@ -138,31 +129,18 @@
 
 			/**
 			 * \brief Create a new endpoint_async_resolve_visitor.
-<<<<<<< HEAD
 			 * \param _resolver The resolver to use.
-=======
-			 * \param default_resolver The resolver to use.
->>>>>>> 0f9f6b0c
 			 * \param protocol The protocol to use.
 			 * \param flags The flags to use for the resolution.
 			 * \param default_service The default service to use.
-			 * \param default_handler The handler to use.
-			 */
-<<<<<<< HEAD
+			 * \param _handler The handler to use.
+			 */
 			endpoint_async_resolve_visitor(resolver& _resolver, resolver::query::protocol_type protocol, resolver::query::flags flags, const std::string& default_service, handler _handler) :
 				m_resolver(_resolver),
 				m_protocol(protocol),
 				m_flags(flags),
 				m_default_service(default_service),
 				m_handler(_handler)
-=======
-			endpoint_async_resolve_visitor(resolver& default_resolver, resolver::query::protocol_type protocol, resolver::query::flags flags, const std::string& default_service, handler default_handler) :
-				m_resolver(default_resolver),
-				m_protocol(protocol),
-				m_flags(flags),
-				m_default_service(default_service),
-				m_handler(default_handler)
->>>>>>> 0f9f6b0c
 			{
 			}
 
